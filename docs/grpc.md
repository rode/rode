--- conflicted
+++ resolved
@@ -109,9 +109,10 @@
 
 | Field | Type | Label | Description |
 | ----- | ---- | ----- | ----------- |
-| id | [string](#string) |  |  |
-| name | [string](#string) |  |  |
-| type | [ResourceType](#rode.v1alpha1.ResourceType) |  |  |
+| id | [string](#string) |  | Id represents the unique id of the generic resource. This is usually the resource prefix plus the name, except in the case of Docker images. The id is used as a parameter for the ListGenericResourceVersions RPC. |
+| name | [string](#string) |  | Name represents the name of this generic resource as seen on the UI. |
+| type | [ResourceType](#rode.v1alpha1.ResourceType) |  | Type represents the resource type for this generic resource, such as &#34;DOCKER&#34; or &#34;GIT&#34; |
+| created | [google.protobuf.Timestamp](#google.protobuf.Timestamp) |  |  |
 
 
 
@@ -280,6 +281,7 @@
 | resource_uri | [string](#string) |  |  |
 | page_size | [int32](#int32) |  |  |
 | page_token | [string](#string) |  |  |
+| fetch_related_notes | [bool](#bool) |  | FetchRelatedNotes represents whether or not the notes attached to each occurrence should also be returned in the response. |
 
 
 
@@ -296,6 +298,23 @@
 | ----- | ---- | ----- | ----------- |
 | occurrences | [grafeas.v1beta1.Occurrence](#grafeas.v1beta1.Occurrence) | repeated |  |
 | next_page_token | [string](#string) |  |  |
+| related_notes | [ListVersionedResourceOccurrencesResponse.RelatedNotesEntry](#rode.v1alpha1.ListVersionedResourceOccurrencesResponse.RelatedNotesEntry) | repeated | RelatedNotes are returned when FetchRelatedNotes on the request is set to true. |
+
+
+
+
+
+
+<a name="rode.v1alpha1.ListVersionedResourceOccurrencesResponse.RelatedNotesEntry"></a>
+
+### ListVersionedResourceOccurrencesResponse.RelatedNotesEntry
+
+
+
+| Field | Type | Label | Description |
+| ----- | ---- | ----- | ----------- |
+| key | [string](#string) |  |  |
+| value | [grafeas.v1beta1.Note](#grafeas.v1beta1.Note) |  |  |
 
 
 
@@ -341,15 +360,8 @@
 
 | Field | Type | Label | Description |
 | ----- | ---- | ----- | ----------- |
-<<<<<<< HEAD
 | key | [string](#string) |  |  |
 | value | [grafeas.v1beta1.Note](#grafeas.v1beta1.Note) |  |  |
-=======
-| id | [string](#string) |  | Id represents the unique id of the generic resource. This is usually the resource prefix plus the name, except in the case of Docker images. The id is used as a parameter for the ListGenericResourceVersions RPC. |
-| name | [string](#string) |  | Name represents the name of this generic resource as seen on the UI. |
-| type | [ResourceType](#rode.v1alpha1.ResourceType) |  | Type represents the resource type for this generic resource, such as &#34;DOCKER&#34; or &#34;GIT&#34; |
-| created | [google.protobuf.Timestamp](#google.protobuf.Timestamp) |  |  |
->>>>>>> 0dd76fed
 
 
 
@@ -546,7 +558,6 @@
 | filter | [string](#string) |  |  |
 | page_size | [int32](#int32) |  |  |
 | page_token | [string](#string) |  |  |
-| fetch_related_notes | [bool](#bool) |  | FetchRelatedNotes represents whether or not the notes attached to each occurrence should also be returned in the response. |
 
 
 
@@ -563,23 +574,6 @@
 | ----- | ---- | ----- | ----------- |
 | policies | [Policy](#rode.v1alpha1.Policy) | repeated |  |
 | next_page_token | [string](#string) |  |  |
-| related_notes | [ListVersionedResourceOccurrencesResponse.RelatedNotesEntry](#rode.v1alpha1.ListVersionedResourceOccurrencesResponse.RelatedNotesEntry) | repeated | RelatedNotes are returned when FetchRelatedNotes on the request is set to true. |
-
-
-
-
-
-
-<a name="rode.v1alpha1.ListVersionedResourceOccurrencesResponse.RelatedNotesEntry"></a>
-
-### ListVersionedResourceOccurrencesResponse.RelatedNotesEntry
-
-
-
-| Field | Type | Label | Description |
-| ----- | ---- | ----- | ----------- |
-| key | [string](#string) |  |  |
-| value | [grafeas.v1beta1.Note](#grafeas.v1beta1.Note) |  |  |
 
 
 
